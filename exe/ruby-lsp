--- conflicted
+++ resolved
@@ -26,18 +26,13 @@
 parser = OptionParser.new do |opts|
   opts.banner = "Usage: ruby-lsp [options]"
 
-<<<<<<< HEAD
   opts.on("--version", "Print ruby-lsp version") do
     puts RubyLsp::VERSION
     exit(0)
   end
 
-  opts.on("--debug", "Enable debugging") do
+  opts.on("--debug", "Launch the Ruby LSP with a debugger attached") do
     options[:debug] = true
-=======
-  opts.on("--debug", "Launch the Ruby LSP with a debugger attached") do
-    options[:verbose] = true
->>>>>>> fac5b844
   end
 
   opts.on("-h", "--help", "Print this help") do
